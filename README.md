# CS4CS - Evaluating ML Performance in EDR and XDR Systems Against Common Cyber Threats

This repository contains a comprehensive cybersecurity analysis project focused on evaluating machine learning performance in EDR (Endpoint Detection and Response) and XDR (Extended Detection and Response) systems against common cyber threats.

## 📋 Project Overview

The main project analyzes the effectiveness of various machine learning models in detecting cyber threats using the LANL (Los Alamos National Laboratory) Comprehensive, Multi-Source Cyber-Security Events dataset. The analysis builds richer EDR and XDR datasets and evaluates multiple ML algorithms for threat detection.

## 🏗️ Project Structure

### Main Analysis Files
- **`lanl.py`** - Core dataset builder that processes LANL data to create EDR and XDR feature sets
- **`sort.py`** - Sorts and filters the master datasets for processing
- **`adjust.py`** - Adjusts dataset balance by sampling negative examples around positive events
- **`split.py`** - Creates balanced train/test splits from adjusted datasets
- **`eval.py`** - Machine learning evaluation pipeline with multiple algorithms
- **`results.html`** - Generated HTML report with analysis results
- **`styles.css`** - Styling for the HTML report

## Getting Started

### Prerequisites
- Python 3.8 or higher
- pip package manager

### Installation

1. **Clone the repository:**
```bash
git clone https://github.com/yourusername/CS4CS.git
cd CS4CS
```

2. **Install dependencies:**
<<<<<<< HEAD
```bash
=======
```bash\
>>>>>>> 3500eef5
cd project
pip install -r requirements.txt
```

### Data Requirements
The project expects LANL dataset files in a `lanl/` directory:
- `auth.txt.gz` - Authentication events
- `proc.txt.gz` - Process events  
- `flows.txt.gz` - Network flow data
- `dns.txt.gz` - DNS queries
- `redteam.txt.gz` - Attack labels

### Running the Complete Analysis Pipeline

**Important:** The analysis must be run in the following order:

1. **Build the initial datasets:**
```bash
python lanl.py
```
This creates the raw master datasets with EDR and XDR features.

2. **Sort and filter the datasets:**
```bash
python sort.py
```
This creates sorted and filtered versions of the master datasets.

3. **Adjust dataset balance:**
```bash
python adjust.py
```
This samples negative examples around positive events to create balanced datasets for training.

4. **Create train/test splits:**
```bash
python split.py
```
This creates final train/test splits from the adjusted datasets.

5. **Run ML evaluation:**
```bash
python eval.py
```
This generates `results.html` with comprehensive analysis results.

6. **View results:**
Open `results.html` in your web browser to see the complete analysis report.

## 🔄 Pipeline Overview

The analysis pipeline follows this data flow:

```
Raw LANL Data → lanl.py → Master Datasets
                    ↓
              sort.py → Sorted & Filtered Datasets  
                    ↓
             adjust.py → Balanced Datasets
                    ↓
              split.py → Train/Test Splits
                    ↓
               eval.py → ML Analysis & Results
```

## ⚙️ Configuration

The pipeline can be customized by modifying parameters in each script:

- **`adjust.py`**: MIN_CTX, MAX_CTX (negative sampling range)
- **`split.py`**: Train/test split ratios and temporal boundaries
- **`eval.py`**: ML model parameters and evaluation metrics


## ⚠️ Important Notes

- **Run scripts in order**: The pipeline must be executed sequentially as each script depends on outputs from the previous step
- This project contains simulated cyber attack scenarios for educational purposes
- The LANL dataset should be used responsibly and in accordance with data use agreements
- Results are based on simulated data and may not reflect real-world attack patterns
- Always follow ethical guidelines when conducting cybersecurity research<|MERGE_RESOLUTION|>--- conflicted
+++ resolved
@@ -32,12 +32,7 @@
 ```
 
 2. **Install dependencies:**
-<<<<<<< HEAD
 ```bash
-=======
-```bash\
->>>>>>> 3500eef5
-cd project
 pip install -r requirements.txt
 ```
 
